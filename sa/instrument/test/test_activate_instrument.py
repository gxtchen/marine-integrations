--- conflicted
+++ resolved
@@ -53,13 +53,9 @@
     process_type = ''
 
 
-<<<<<<< HEAD
 @attr('INT', group='HARDWARE')
-@unittest.skip('requires SBE37 simulator which is not working in buildbot env, run locally only')
-=======
-@attr('INT', group='mmm')
-@unittest.skip('not working')
->>>>>>> d9aa7bf2
+@unittest.skip('requires SBE37 simulator which is not working in buildbot env, run locally only')\
+
 class TestActivateInstrumentIntegration(IonIntegrationTestCase):
 
     def setUp(self):
