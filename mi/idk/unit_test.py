--- conflicted
+++ resolved
@@ -2776,16 +2776,10 @@
 
         while(time.time() <= end_time):
             agent_state = self.instrument_agent_client.get_agent_state()
-<<<<<<< HEAD
-            resource_state = self.instrument_agent_client.get_resource_state()
-            log.debug("Current agent state: %s", agent_state)
-            log.debug("Current resource state: %s", resource_state)
-=======
 
             resource_state = self.instrument_agent_client.get_resource_state(timeout=90)
             log.error("Current agent state: %s", agent_state)
             log.error("Current resource state: %s", resource_state)
->>>>>>> fde366b5
 
             if(agent_state == target_agent_state and resource_state == target_resource_state):
                 log.debug("Current state match: %s %s", agent_state, resource_state)
