--- conflicted
+++ resolved
@@ -15,17 +15,11 @@
 mi_logger = logging.getLogger('mi_logger')
 
 class InstrumentFSM():
-<<<<<<< HEAD
     """
     Simple state mahcine for driver and agent classes.
     """
 
     def __init__(self, states, events, enter_event, exit_event):
-=======
-    """Simple state mahcine for driver and agent classes."""
-
-    def __init__(self, states, events, state_handlers,enter_event,exit_event):
->>>>>>> 7ef3347c
         """
         Initialize states, events, handlers.
         
@@ -91,9 +85,7 @@
         @param params Optional parameters to be sent with the event to the
             handler.
         @retval Success/fail if the event was handled by the current state.
-        """
-<<<<<<< HEAD
-        
+        """        
         success = False
         next_state = None
         result = None
@@ -102,23 +94,15 @@
             handler = self.state_handlers.get((self.current_state, event), None)
             if handler:
                 (success, next_state, result) = handler(params)
-        
-=======
-        (success,next_state,result) = self.state_handlers[self.current_state](event,params)
-        
->>>>>>> 7ef3347c
+
         #if next_state in self.states:
         if self.states.has(next_state):
             self._on_transition(next_state, params)
                 
         return (success,result)
-<<<<<<< HEAD
             
-    def _on_transition(self, next_state, params):
-=======
     
     def _on_transition(self,next_state,params):
->>>>>>> 7ef3347c
         """
         Call the sequence of events to cause a state transition. Called from
         on_event if the handler causes a transition.
@@ -131,10 +115,6 @@
             handler(params)
         self.previous_state = self.current_state
         self.current_state = next_state
-<<<<<<< HEAD
         handler = self.state_handlers.get((self.current_state, self.enter_event), None)
         if handler:
             handler(params)
-=======
-        self.state_handlers[self.current_state](self.enter_event,params) 
->>>>>>> 7ef3347c
