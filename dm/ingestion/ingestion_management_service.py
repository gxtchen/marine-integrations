#!/usr/bin/env python
__license__ = 'Apache 2.0'
'''
@author Maurice Manning
@author Swarbhanu Chatterjee
@file ion/services/dm/ingestion/ingestion_management_service.py
@description Implementation for IngestionManagementService
'''
from interface.services.dm.iingestion_management_service import BaseIngestionManagementService
from pyon.core import bootstrap
from pyon.core.exception import NotFound
from pyon.public import RT, PRED, log, IonObject
from pyon.public import CFG
from pyon.core.exception import IonException
<<<<<<< HEAD
from interface.objects import ExchangeQuery, ProcessDefinition
from interface.objects import ExchangeQuery, IngestionConfiguration, ProcessDefinition
=======
from interface.objects import ExchangeQuery, IngestionConfiguration, ProcessDefinition

>>>>>>> 6c87e3de
from interface.objects import StreamIngestionPolicy, StreamPolicy
from pyon.event.event import StreamIngestionPolicyEventPublisher


from pyon.datastore.datastore import DataStore



class IngestionManagementServiceException(IonException):
    """
    Exception class for IngestionManagementService exceptions. This class inherits from IonException
    and implements the __str__() method.
    """
    def __str__(self):
        return str(self.get_status_code()) + str(self.get_error_message())


class IngestionManagementService(BaseIngestionManagementService):
    """
    id_p = cc.spawn_process('ingestion_worker', 'ion.services.dm.ingestion.ingestion_management_service', 'IngestionManagementService')
    cc.proc_manager.procs['%s.%s' %(cc.id,id_p)].start()
    """

    base_exchange_name = 'ingestion_queue'

    def __init__(self):
        BaseIngestionManagementService.__init__(self)

        xs_dot_xp = CFG.core_xps.science_data
        try:
            self.XS, xp_base = xs_dot_xp.split('.')
            self.XP = '.'.join([bootstrap.get_sys_name(), xp_base])
        except ValueError:
            raise StandardError('Invalid CFG for core_xps.science_data: "%s"; must have "xs.xp" structure' % xs_dot_xp)


    def on_start(self):
        super(IngestionManagementService,self).on_start()
        self.event_publisher = StreamIngestionPolicyEventPublisher(node = self.container.node)
        self.process_definition = ProcessDefinition()
        self.process_definition.executable['module']='ion.processes.data.ingestion.ingestion_worker'
        self.process_definition.executable['class'] = 'IngestionWorker'
        self.process_definition_id = self.clients.process_dispatcher.create_process_definition(process_definition=self.process_definition)

    def on_quit(self):
        self.clients.process_dispatcher.delete_process_definition(process_definition_id=self.process_definition_id)
        super(IngestionManagementService,self).on_quit()


        #########################################################################################################
        #   The code for process_definition may not really belong here, but we do not have a different way so
        #   far to preload the process definitions. This will later probably be part of a set of predefinitions
        #   for processes.
        #########################################################################################################
        self.process_definition = ProcessDefinition()
        self.process_definition.executable['module']='ion.processes.data.ingestion.ingestion_worker'
        self.process_definition.executable['class'] = 'IngestionWorker'
        self.process_definition_id = self.clients.process_dispatcher.create_process_definition(process_definition=self.process_definition)

    def on_quit(self):
        self.clients.process_dispatcher.delete_process_definition(process_definition_id=self.process_definition_id)
        super(IngestionManagementService,self).on_quit()

    def create_ingestion_configuration(self, exchange_point_id='', couch_storage=None, hdf_storage=None,\
                                       number_of_workers=0, default_policy=None):
        """
        @brief Setup ingestion workers to ingest all the data from a single exchange point.
        @param exchange_point_id is the resource id for the exchagne point to ingest from
        @param couch_storage is the specification of the couch database to use
        @param hdf_storage is the specification of the filesystem to use for hdf data files
        @param number_of_workers is the number of ingestion workers to create
        @param default_policy is the default policy for streams ingested on this exchange point
        """


        # Give each ingestion configuration its own queue name to receive data on
        exchange_name = 'ingestion_queue'

<<<<<<< HEAD

        #########################################################################################################
        #   The code for process_definition may not really belong here, but we do not have a different way so
        #   far to preload the process definitions. This will later probably be part of a set of predefinitions
        #   for processes.
        #########################################################################################################

=======
>>>>>>> 6c87e3de
        ##------------------------------------------------------------------------------------
        ## declare our intent to subscribe to all messages on the exchange point
        query = ExchangeQuery()

        subscription_id = self.clients.pubsub_management.create_subscription(query=query,\
            exchange_name=exchange_name, name='Ingestion subscription', description='Subscription for ingestion workers')

        ##------------------------------------------------------------------------------------------

        # create an ingestion_configuration instance and update the registry
        # @todo: right now sending in the exchange_point_id as the name...
        ingestion_configuration = IngestionConfiguration( name = self.XP)
        ingestion_configuration.description = '%s exchange point ingestion configuration' % self.XP
        ingestion_configuration.number_of_workers = number_of_workers

        if hdf_storage is not None:
            ingestion_configuration.hdf_storage.update(hdf_storage)

        if couch_storage is not None:
            ingestion_configuration.couch_storage.update(couch_storage)

        if default_policy is not None:
            ingestion_configuration.default_policy.update(default_policy)


        ingestion_configuration_id, _ = self.clients.resource_registry.create(ingestion_configuration)

        self._launch_transforms(ingestion_configuration.number_of_workers, subscription_id, ingestion_configuration_id, ingestion_configuration, self.process_definition_id)

        return ingestion_configuration_id

    def _launch_transforms(self, number_of_workers, subscription_id, ingestion_configuration_id, ingestion_configuration, process_definition_id):
        """
        This method spawns the two transform processes without activating them...Note: activating the transforms does the binding
        """

        description = 'Ingestion worker'

        # launch the transforms
        for i in range(number_of_workers):
            name = '(%s)_Ingestion_Worker_%s' % (ingestion_configuration_id, i+1)
            transform_id = self.clients.transform_management.create_transform(
                name = name,
                description = description,
                in_subscription_id= subscription_id,
                out_streams = {},
                process_definition_id=process_definition_id,
                configuration=ingestion_configuration) # The config is the ingestion configuration object!

            # create association between ingestion configuration and the transforms that act as Ingestion Workers
            if not transform_id:
                raise IngestionManagementServiceException('Transform could not be launched by ingestion.')

            self.clients.resource_registry.create_association(ingestion_configuration_id, PRED.hasTransform, transform_id)
            #@todo How should we deal with failure?

    def update_ingestion_configuration(self, ingestion_configuration=None):
        """Change the number of workers or the default policy for ingesting data on each stream

        @param ingestion_configuration    IngestionConfiguration
        """
        log.debug("Updating ingestion configuration")
        id, rev = self.clients.resource_registry.update(ingestion_configuration)

    def read_ingestion_configuration(self, ingestion_configuration_id=''):
        """Get an existing ingestion configuration object.

        @param ingestion_configuration_id    str
        @retval ingestion_configuration    IngestionConfiguration
        @throws NotFound    if ingestion configuration did not exist
        """
        log.debug("Reading ingestion configuration object id: %s", ingestion_configuration_id)
        ingestion_configuration = self.clients.resource_registry.read(ingestion_configuration_id)
        if ingestion_configuration is None:
            raise NotFound("Ingestion configuration %s does not exist" % ingestion_configuration_id)
        return ingestion_configuration

    def delete_ingestion_configuration(self, ingestion_configuration_id=''):
        """Delete an existing ingestion configuration object.

        @param ingestion_configuration_id    str
        @throws NotFound    if ingestion configuration did not exist
        """
        log.debug("Deleting ingestion configuration: %s", ingestion_configuration_id)


        #ingestion_configuration = self.read_ingestion_configuration(ingestion_configuration_id)
        #@todo Should we check to see if the ingestion configuration exists?

        #delete the transforms associated with the ingestion_configuration_id
        transform_ids, _ = self.clients.resource_registry.find_objects(ingestion_configuration_id, PRED.hasTransform, RT.Transform, True)

        if len(transform_ids) is 0:
            log.warn('No transforms associated with this ingestion configuration!')

        for transform_id in transform_ids:
            # To Delete - we need to actually remove each of the transforms
            self.clients.transform_management.delete_transform(transform_id)


        # delete the associations too...
        associations = self.clients.resource_registry.find_associations(ingestion_configuration_id,PRED.hasTransform)
        for association in associations:
            self.clients.resource_registry.delete_association(association)
            #@todo How should we deal with failure?


        self.clients.resource_registry.delete(ingestion_configuration_id)


    def activate_ingestion_configuration(self, ingestion_configuration_id=''):
        """Activate an ingestion configuration and the transform processes that execute it

        @param ingestion_configuration_id    str
        @throws NotFound    The ingestion configuration id did not exist
        """

        log.debug("Activating ingestion configuration")

        # check whether the ingestion configuration object exists
        #ingestion_configuration = self.read_ingestion_configuration(ingestion_configuration_id)
        #@todo Should we check to see if the ingestion configuration exists?

        # read the transforms
        transform_ids, _ = self.clients.resource_registry.find_objects(ingestion_configuration_id, PRED.hasTransform, RT.Transform, True)
        if len(transform_ids) < 1:
            raise NotFound('The ingestion configuration %s does not exist' % str(ingestion_configuration_id))

        # since all ingestion worker transforms have the same subscription, only deactivate one
        self.clients.transform_management.activate_transform(transform_ids[0])

        return True


    def deactivate_ingestion_configuration(self, ingestion_configuration_id=''):
        """Deactivate one of the transform processes that uses an ingestion configuration

        @param ingestion_configuration_id    str
        @throws NotFound    The ingestion configuration id did not exist
        """
        log.debug("Deactivating ingestion configuration")

        # check whether the ingestion configuration object exists
        #ingestion_configuration = self.read_ingestion_configuration(ingestion_configuration_id)
        #@todo Should we check to see if the ingestion configuration exists?


        # use the deactivate method in transformation management service
        transform_ids, _ = self.clients.resource_registry.find_objects(ingestion_configuration_id, PRED.hasTransform, RT.Transform, True)
        if len(transform_ids) < 1:
            raise NotFound('The ingestion configuration %s does not exist' % str(ingestion_configuration_id))

        # since all ingestion worker transforms have the same subscription, only deactivate one
        self.clients.transform_management.deactivate_transform(transform_ids[0])

        return True

    def create_stream_policy(self, stream_id='', archive_data=True, archive_metadata=True):
        """Create a policy for a particular stream and associate it to the ingestion configuration for the exchange point the stream is on. (After LCA)

        @param stream_id    str
        @param archive_data    str
        @param archive_metadata    str
        @retval stream_policy_id    str
        """

        if not stream_id:
            raise IngestionManagementServiceException('Must pass a stream id to create stream policy')

        log.debug("Creating stream policy")

        # Read the stream to get the stream definition
        stream = self.clients.pubsub_management.read_stream(stream_id=stream_id)

        #@todo - once we have an exchange point associaiton this might all make sense. For now just add it to the db for all configs
        resources, _ = self.clients.resource_registry.find_resources(RT.IngestionConfiguration, None, None, False)

        for ing_conf in resources:

            try:
                couch_storage = ing_conf.couch_storage
            except AttributeError:
                continue

            log.warn('Adding stream definition for stream "%s" to ingestion database "%s"' % (stream_id, couch_storage.datastore_name))
            #@todo how do we get them to the right database?!?!
            db = self.container.datastore_manager.get_datastore(couch_storage.datastore_name, couch_storage.datastore_profile, self.CFG)

            db.create(stream.stream_definition)

            db.close()


        policy = StreamPolicy(  archive_data=archive_data,
                                archive_metadata=archive_metadata,
                                stream_id=stream_id)

        stream_policy = StreamIngestionPolicy(  name='',
                                                description='policy for %s' % stream_id,
                                                policy = policy)

        stream_policy_id, _ = self.clients.resource_registry.create(stream_policy)


        #Use the Exchang Point name (id?) as the origin for stream policy events
        #@todo Once XP is really a resource get the exchange_point id for the stream
        XP = self.XP

        self.event_publisher.create_and_publish_event(
            origin=XP,
            stream_id =stream_id,
            archive_data=archive_data,
            archive_metadata=archive_metadata,
            resource_id = stream_policy_id
            )


        return stream_policy_id

    def update_stream_policy(self, stream_policy=None):
        """Change the number of workers or the default policy for ingesting data on each stream (After LCA)

        @param stream_policy    Unknown
        @throws NotFound    if policy does not exist
        """

        log.warn('stream policy to update: %s' % stream_policy)

        log.debug("Updating stream policy")
        stream_policy_id, rev = self.clients.resource_registry.update(stream_policy)


        log.warn('stream_policy_id: %s' % stream_policy_id)

        self.event_publisher.create_and_publish_event(
            origin='ingestion_management',
            description='junk!',
            stream_id =stream_policy.policy.stream_id,
            archive_data=True,
            archive_metadata=True,
            resource_id = stream_policy_id
        )


    def read_stream_policy(self, stream_policy_id=''):
        """Get an existing stream policy object. (After LCA)

        @param stream_policy_id    str
        @retval stream_policy    StreamIngestionPolicy
        @throws NotFound    if stream policy does not exist
        """

        log.debug("Reading stream policy")
        stream_policy = self.clients.resource_registry.read(stream_policy_id)

        return stream_policy

    def delete_stream_policy(self, stream_policy_id=''):
        """Delete an existing stream policy object. (After LCA)

        @param stream_policy_id    str
        @throws NotFound    if stream_policy does not exist
        """

        stream_policy = self.clients.resource_registry.read(stream_policy_id)

        log.debug("Deleting stream policy")
        self.clients.resource_registry.delete(stream_policy_id)

        self.event_publisher.create_and_publish_event(
            origin='ingestion_management',
            stream_id =stream_policy.policy.stream_id,
            archive_data=True,
            archive_metadata=True,
            resource_id = stream_policy_id,
            deleted = True
        )<|MERGE_RESOLUTION|>--- conflicted
+++ resolved
@@ -12,13 +12,7 @@
 from pyon.public import RT, PRED, log, IonObject
 from pyon.public import CFG
 from pyon.core.exception import IonException
-<<<<<<< HEAD
-from interface.objects import ExchangeQuery, ProcessDefinition
 from interface.objects import ExchangeQuery, IngestionConfiguration, ProcessDefinition
-=======
-from interface.objects import ExchangeQuery, IngestionConfiguration, ProcessDefinition
-
->>>>>>> 6c87e3de
 from interface.objects import StreamIngestionPolicy, StreamPolicy
 from pyon.event.event import StreamIngestionPolicyEventPublisher
 
@@ -58,14 +52,6 @@
     def on_start(self):
         super(IngestionManagementService,self).on_start()
         self.event_publisher = StreamIngestionPolicyEventPublisher(node = self.container.node)
-        self.process_definition = ProcessDefinition()
-        self.process_definition.executable['module']='ion.processes.data.ingestion.ingestion_worker'
-        self.process_definition.executable['class'] = 'IngestionWorker'
-        self.process_definition_id = self.clients.process_dispatcher.create_process_definition(process_definition=self.process_definition)
-
-    def on_quit(self):
-        self.clients.process_dispatcher.delete_process_definition(process_definition_id=self.process_definition_id)
-        super(IngestionManagementService,self).on_quit()
 
 
         #########################################################################################################
@@ -97,16 +83,6 @@
         # Give each ingestion configuration its own queue name to receive data on
         exchange_name = 'ingestion_queue'
 
-<<<<<<< HEAD
-
-        #########################################################################################################
-        #   The code for process_definition may not really belong here, but we do not have a different way so
-        #   far to preload the process definitions. This will later probably be part of a set of predefinitions
-        #   for processes.
-        #########################################################################################################
-
-=======
->>>>>>> 6c87e3de
         ##------------------------------------------------------------------------------------
         ## declare our intent to subscribe to all messages on the exchange point
         query = ExchangeQuery()
